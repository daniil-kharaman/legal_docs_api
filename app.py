<<<<<<< HEAD
from fastapi import Depends, FastAPI, HTTPException, UploadFile, status, File
=======
from fastapi import Depends, FastAPI, HTTPException, UploadFile, status, File, Body
>>>>>>> 351eea87
from fastapi.responses import JSONResponse, StreamingResponse
from fastapi.security import OAuth2PasswordRequestForm
from sqlalchemy.orm import Session
from sqlalchemy import exc
from storage import db_models, database
from typing import Annotated, List
from storage.data_manager import ClientManager, AddressManager, TemplateManager, UserManager
from datetime import timedelta
from storage.database import get_db
from authentication.authentication import ACCESS_TOKEN_EXPIRE_MINUTES
from authentication import user_login
from validation import validation, schemas
from validation.validation import db_connection_handler
from storage.templates_storage import save_file_in_s3, delete_file_s3, get_file_s3
from ai.photo_to_text_ai import process_id_photo
<<<<<<< HEAD
=======
from multi_agent_system import agent

>>>>>>> 351eea87


try:
    db_models.Base.metadata.create_all(bind=database.engine)
except (exc.OperationalError, exc.ArgumentError) as e:
    print(f"Database cannot be accessed: {e}")
except Exception as e:
    print(f"Error: {e}")


app = FastAPI(
    title='LegalDocs API',
    description="""
    API for generating legal documents and client management.
    
    This API allows legal professionals to:
    * Manage user accounts
    * Create and manage clients
    * Store client addresses
    * Upload document templates
    * Generate legal documents from templates
    
    ## Authentication
    
    The API uses OAuth2 with JWT tokens. To authenticate:
    1. Create a user account via `/user/create`
    2. Obtain a token via `/token`
    3. Include the token in the Authorization header for protected endpoints
    """,
    version="1.0.0",
    openapi_tags=[
        {
            "name": "Authentication",
            "description": "User authentication endpoints for obtaining and using access tokens."
        },
        {
            "name": "User",
            "description": "Operations related to user management, including creation, updates, and deletion."
        },
        {
            "name": "Client",
            "description": "Client management endpoints for creating, retrieving, updating, and deleting client records."
        },
        {
            "name": "Address",
            "description": "Operations for managing client addresses including creation, retrieval, and updates."
        },
        {
            "name": "Template",
            "description": "Document template operations including upload, management, and document generation."
        }
    ]
)


@app.post(
    '/user/create',
    response_model=schemas.UserResponse,
    tags=["User"],
    summary="Create new user"
)
@db_connection_handler
def create_user(user: schemas.UserCreate, db: Annotated[Session, Depends(get_db)]):
    """
    Create a new user after validating that the username and email are unique.
    """
    user_manager = UserManager(db=db, object_id=None)
    user_in_db_username = user_manager.user_in_database(username_or_email=user.username)
    user_in_db_email = user_manager.user_in_database(username_or_email=user.email)
    validation.validate_username_in_db(user_in_db_username)
    validation.validate_email_in_db(user_in_db_email)
    return user_manager.add_object(user)


@app.post(
    '/token',
    tags=["Authentication"],
    summary="Login and get access token",
)
@db_connection_handler
def login_for_access_token(
    form_data: Annotated[OAuth2PasswordRequestForm, Depends()],
    db: Annotated[Session, Depends(get_db)]
) -> schemas.Token:
    """
    Authenticate user and return a JWT access token upon successful login.
    """
    user = user_login.authenticate_user(username=form_data.username, password=form_data.password, db=db)
    if not user:
        raise HTTPException(
            status_code=status.HTTP_401_UNAUTHORIZED,
            detail="Incorrect login or password",
            headers={"WWW-Authenticate": "Bearer"},
        )
    access_token_expires = timedelta(minutes=ACCESS_TOKEN_EXPIRE_MINUTES)
    access_token = user_login.create_access_token(
        data={"sub": user.username}, expires_delta=access_token_expires
    )
    return schemas.Token(access_token=access_token, token_type="bearer")


@app.get(
    '/user/me',
    response_model=schemas.UserResponse,
    tags=["User"],
    summary="Get current user information"
)
@db_connection_handler
def read_users_me(
    current_user: Annotated[schemas.UserResponse, Depends(user_login.get_current_active_user)],
):
    """
    Retrieve the current authenticated user's information.
    """
    return current_user


@app.delete(
    '/user/delete',
    tags=["User"],
    summary="Delete current user account",
)
@db_connection_handler
def delete_user(
        current_user: Annotated[schemas.UserInDB, Depends(user_login.get_current_active_user)],
        db: Annotated[Session, Depends(get_db)]
):
    """
    Delete the current authenticated user's account.
    """
    user_manager = UserManager(db=db, object_id=current_user.id)
    user_manager.delete_object()
    return JSONResponse(
        content={"user": current_user.username, "message": "User was successfully deleted"},
        status_code=200
    )


@app.patch(
    '/user/update',
    response_model=schemas.UserResponse,
    tags=["User"],
    summary="Update user information",
)
@db_connection_handler
def update_user(
        current_user: Annotated[schemas.UserInDB, Depends(user_login.get_current_active_user)],
        new_data: schemas.UserUpdate,
        db: Annotated[Session, Depends(get_db)]
):
    """
    Update the current authenticated user's information.
    """
    user_manager = UserManager(db=db, object_id=current_user.id)
    if new_data.username or new_data.email:
        user_in_db_username = user_manager.user_in_database(username_or_email=new_data.username)
        user_in_db_email = user_manager.user_in_database(username_or_email=new_data.email)
        validation.validate_username_in_db(user_in_db_username)
        validation.validate_email_in_db(user_in_db_email)
    user_manager.update_object(new_data)
    return JSONResponse(
        content={"message": "User was successfully updated"},
        status_code=status.HTTP_204_NO_CONTENT
    )


@app.get(
    '/user/clients',
    tags=["User", "Client"],
    summary="Get all user's clients",
    response_model=List[schemas.ClientInDb]
)
@db_connection_handler
def get_all_clients(
        current_user: Annotated[schemas.UserInDB, Depends(user_login.get_current_active_user)],
        db: Annotated[Session, Depends(get_db)]
):
    """
    Retrieve all clients associated with the current user.
    """
    client_manager = ClientManager(db=db, object_id=None, user_id=current_user.id)
    clients = client_manager.get_objects_by_user().all()
    return clients


@app.get(
    '/user/templates',
    tags=["User", "Template"],
    summary="Get all user's templates",
    response_model=List[schemas.DocumentTemplateInDb]
)
@db_connection_handler
def get_all_templates(
        current_user: Annotated[schemas.UserInDB, Depends(user_login.get_current_active_user)],
        db: Annotated[Session, Depends(get_db)]
):
    """
    Retrieve all document templates associated with the current user.
    """
    template_manager = TemplateManager(db=db, object_id=None, user_id=current_user.id)
    templates = template_manager.get_objects_by_user().all()
    return templates


@app.post(
    '/client/add',
    response_model=schemas.ClientInDb,
    tags=["Client"],
    summary="Add new client"
)
@db_connection_handler
def add_client(
        client: schemas.Client,
        current_user: Annotated[schemas.UserInDB, Depends(user_login.get_current_active_user)],
        db: Annotated[Session, Depends(get_db)]
):
    """
    Add a new client for the current user after ensuring the client does not already exist.
    """
    client_manager = ClientManager(db, object_id=None, user_id=current_user.id)
    if client_manager.client_in_database(client):
        raise HTTPException(status_code=400, detail='Client is already in database')
    return client_manager.add_object(client)


@app.get(
    '/client/{client_id}',
    response_model=schemas.ClientResponse,
    tags=["Client"],
    summary="Get client details"
)
@db_connection_handler
def get_client(
        client_id: int,
        current_user: Annotated[schemas.UserInDB, Depends(user_login.get_current_active_user)],
        db: Annotated[Session, Depends(get_db)]
):
    """
    Retrieve a specific client by ID, including their address ID if available.
    """
    client_manager = ClientManager(db=db, object_id=client_id, user_id=current_user.id)
    client = validation.get_client_from_db(client_id, client_manager.get_object)
    client_address_id_dict = {"client_address_id": (client.client_address.id if client.client_address else None)}
    return client, client_address_id_dict


@app.delete(
    '/client/{client_id}',
    tags=["Client"],
    summary="Delete client",
)
@db_connection_handler
def delete_client(
        client_id: int,
        current_user: Annotated[schemas.UserInDB, Depends(user_login.get_current_active_user)],
        db: Annotated[Session, Depends(get_db)]
):
    """
    Delete a specific client by ID.
    """
    client_manager = ClientManager(db=db, object_id=client_id, user_id=current_user.id)
    client = validation.get_client_from_db(client_id, client_manager.get_object)
    client_manager.delete_object()
    return JSONResponse(content={"client": client.id, "message": "Client was successfully deleted"}, status_code=200)


@app.patch(
    '/client/{client_id}',
    response_model=schemas.ClientInDb,
    tags=["Client"],
    summary="Update client information",
)
@db_connection_handler
def update_client(
        client_id: int,
        new_client_data: schemas.ClientUpdate,
        current_user: Annotated[schemas.UserInDB, Depends(user_login.get_current_active_user)],
        db: Annotated[Session, Depends(get_db)]
):
    """
    Update information for a specific client by ID.
    """
    client_manager = ClientManager(db=db, object_id=client_id, user_id=current_user.id)
    validation.get_client_from_db(client_id, client_manager.get_object)
    client_manager.update_object(new_client_data)
    return JSONResponse(
        content={"message": "Client was successfully updated"},
        status_code=status.HTTP_204_NO_CONTENT
    )


@app.post(
    '/client/{client_id}/address',
    response_model=schemas.AddressInDb,
    tags=["Address", "Client"],
    summary="Add client address"
)
@db_connection_handler
def add_address(
        client_id: int,
        address: schemas.Address,
        current_user: Annotated[schemas.UserInDB, Depends(user_login.get_current_active_user)],
        db: Annotated[Session, Depends(get_db)]
):
    """
    Add a new address for a specific client.
    """
    client_manager = ClientManager(db=db, object_id=client_id, user_id=current_user.id)
    address_manager = AddressManager(db=db, object_id=None, client_id=client_id)
    validation.get_client_from_db(client_id, client_manager.get_object)
    validation.validate_address_by_client(client_id, address_manager.address_relate_to_client)
    return address_manager.add_object(address)


@app.get(
    '/address/{address_id}',
    response_model=schemas.AddressInDb,
    tags=["Address"],
    summary="Get address details"
)
@db_connection_handler
def get_address(
        address_id: int,
        current_user: Annotated[schemas.UserInDB, Depends(user_login.get_current_active_user)],
        db: Annotated[Session, Depends(get_db)]
):
    """
    Retrieve a specific address by ID.
    """
    address_manager = AddressManager(db, object_id=address_id)
    address = validation.get_address_from_db(address_id, address_manager.get_object)
    return address


@app.delete(
    '/address/{address_id}',
    tags=["Address"],
    summary="Delete address",
)
@db_connection_handler
def delete_address(
        address_id: int,
        current_user: Annotated[schemas.UserInDB, Depends(user_login.get_current_active_user)],
        db: Annotated[Session, Depends(get_db)]
):
    """
    Delete a specific address by ID.
    """
    address_manager = AddressManager(db, object_id=address_id)
    address = validation.get_address_from_db(address_id, address_manager.get_object)
    address_manager.delete_object()
    return JSONResponse(content={"address": address.id, "message": "Address was successfully deleted"}, status_code=200)


@app.patch(
    '/address/{address_id}',
    tags=["Address"],
    summary="Update address information",
)
@db_connection_handler
def update_address(
        address_id: int,
        new_address_data: schemas.AddressUpdate,
        current_user: Annotated[schemas.UserInDB, Depends(user_login.get_current_active_user)],
        db: Annotated[Session, Depends(get_db)]
):
    """
    Update information for a specific address by ID.
    """
    address_manager = AddressManager(db, object_id=address_id)
    validation.get_address_from_db(address_id, address_manager.get_object)
    address_manager.update_object(new_address_data)
    return JSONResponse(
        content={"message": "Address was successfully updated"},
        status_code=status.HTTP_204_NO_CONTENT
    )


@app.post(
    '/template/upload',
    response_model=schemas.DocumentTemplateInDb,
    tags=["Template"],
    summary="Upload document template",
)
@db_connection_handler
def upload_template(
        current_user: Annotated[schemas.UserInDB, Depends(user_login.get_current_active_user)],
        file: Annotated[UploadFile, Depends(validation.validate_file)],
        template_name: Annotated[str, Depends(validation.validate_template_name)],
        db: Annotated[Session, Depends(get_db)]
):
    """
    Upload a new document template after validating the file and template name.
    """
    template_manager = TemplateManager(db=db, object_id=None, user_id=current_user.id)
    validation.validate_template(template_name, template_manager.template_in_database)
    object_key = f"document_templates/{str(current_user.id)}/{template_name}.docx"
    validation.validate_file_name(object_key, template_manager.template_path_in_db)
    parsed_template = validation.parse_template(file)
    template_schema = schemas.DocumentTemplate(template_name=template_name, template_path=object_key)
    save_file_in_s3(parsed_template, object_key)
    return template_manager.add_object(template_schema)


@app.get(
    '/template/{template_id}',
    response_model=schemas.DocumentTemplateInDb,
    tags=["Template"],
    summary="Get template details",
)
@db_connection_handler
def get_template(
        template_id: int,
        current_user: Annotated[schemas.UserInDB, Depends(user_login.get_current_active_user)],
        db: Annotated[Session, Depends(get_db)]
):
    """
    Retrieve a specific template by ID.
    """
    template_manager = TemplateManager(db=db, object_id=template_id, user_id=current_user.id)
    template = validation.get_template_from_db(template_id, template_manager.get_object)
    return template


@app.delete(
    '/template/{template_id}',
    response_model=schemas.DocumentTemplateInDb,
    tags=["Template"],
    summary="Delete document template",
)
@db_connection_handler
def delete_template(
        template_id: int,
        current_user: Annotated[schemas.UserInDB, Depends(user_login.get_current_active_user)],
        db: Annotated[Session, Depends(get_db)]
):
    """
    Delete a specific document template by ID.
    """
    template_manager = TemplateManager(db=db, object_id=template_id, user_id=current_user.id)
    template = validation.get_template_from_db(template_id, template_manager.get_object)
    delete_file_s3(template.template_path)
    template_manager.delete_object()
    return JSONResponse(
        content={"template": template.id, "message": "Template was successfully deleted"},
        status_code=200
    )


@app.patch(
    '/template/{template_id}',
    tags=["Template"],
    summary="Update template name"
)
@db_connection_handler
def update_template(
        template_id: int,
        new_data: schemas.DocumentTemplateName,
        current_user: Annotated[schemas.UserInDB, Depends(user_login.get_current_active_user)],
        db: Annotated[Session, Depends(get_db)]
):
    """
    Update the name of a specific document template by ID.
    """
    template_manager = TemplateManager(db=db, object_id=template_id, user_id=current_user.id)
    template = validation.get_template_from_db(template_id, template_manager.get_object)
    template_manager.update_object(new_data)
    return JSONResponse(
        content={"message": "Template was successfully updated"},
        status_code=status.HTTP_204_NO_CONTENT
    )


@app.post(
    '/template/{template_id}/generate',
    tags=["Template"],
    summary="Generate document from template",
)
@db_connection_handler
def generate_file(
        template_id: int,
        context: schemas.GenContext,
        current_user: Annotated[schemas.UserInDB, Depends(user_login.get_current_active_user)],
        db: Annotated[Session, Depends(get_db)]
):
    """
    Generate a document file from a template using the provided context.
    """
    template_manager = TemplateManager(db=db, object_id=template_id, user_id=current_user.id)
    template_in_db = validation.get_template_from_db(template_id, template_manager.get_object)
    parsed_context = validation.parse_context(context, db)
    if not parsed_context:
        raise HTTPException(status_code=400, detail='Impossible to parse the context')
    template_stream = get_file_s3(template_in_db.template_path)
    rendered_template = validation.render_template(template_stream, parsed_context)
    if not rendered_template:
        raise HTTPException(status_code=400, detail='Impossible to render the template')
    headers = {
        "Content-Disposition": (
            f"attachment; filename={template_in_db.template_name}"
        )
    }
    return StreamingResponse(
        rendered_template,
        media_type=(
            "application/vnd.openxmlformats-officedocument."
            "wordprocessingml.document"
        ),
        headers=headers
    )


@app.post(
    '/client/upload_photo_id',
    tags=["Client"],
    summary="Upload a photo of client ID to fetch client's data",
)

async def upload_photo_id(
        file: Annotated[UploadFile, Depends(validation.validate_image)],
        current_user: Annotated[schemas.UserInDB, Depends(user_login.get_current_active_user)]
):
    """
    Upload a client's ID image and extract personal data using Document AI.
    """
    processed_data = validation.validate_process_id_photo(file, process_id_photo)
<<<<<<< HEAD
    return await processed_data
=======
    return await processed_data


@app.post(
    '/client/send_email',
    tags=["Client"],
    summary="Send email to the client by entering just client's name",
)
async def send_email(
        user_request: schemas.UserRequestAI,
        current_user: Annotated[schemas.UserInDB, Depends(user_login.get_current_active_user)]
):
    """
    Send an email to a client using AI agent to compose and send the message.
    """
    input_message = '{' + f"""
    "user_request": "{user_request}",
    "user_full_name": "{current_user.full_name}",
    "user_id": "{current_user.id}"
""" + '}'
    result = await agent.run_agent(input_message, str(current_user.id))
    return validation.email_sender_validation(result)
>>>>>>> 351eea87
<|MERGE_RESOLUTION|>--- conflicted
+++ resolved
@@ -1,8 +1,4 @@
-<<<<<<< HEAD
-from fastapi import Depends, FastAPI, HTTPException, UploadFile, status, File
-=======
 from fastapi import Depends, FastAPI, HTTPException, UploadFile, status, File, Body
->>>>>>> 351eea87
 from fastapi.responses import JSONResponse, StreamingResponse
 from fastapi.security import OAuth2PasswordRequestForm
 from sqlalchemy.orm import Session
@@ -18,11 +14,8 @@
 from validation.validation import db_connection_handler
 from storage.templates_storage import save_file_in_s3, delete_file_s3, get_file_s3
 from ai.photo_to_text_ai import process_id_photo
-<<<<<<< HEAD
-=======
 from multi_agent_system import agent
 
->>>>>>> 351eea87
 
 
 try:
@@ -549,9 +542,6 @@
     Upload a client's ID image and extract personal data using Document AI.
     """
     processed_data = validation.validate_process_id_photo(file, process_id_photo)
-<<<<<<< HEAD
-    return await processed_data
-=======
     return await processed_data
 
 
@@ -573,5 +563,4 @@
     "user_id": "{current_user.id}"
 """ + '}'
     result = await agent.run_agent(input_message, str(current_user.id))
-    return validation.email_sender_validation(result)
->>>>>>> 351eea87
+    return validation.email_sender_validation(result)